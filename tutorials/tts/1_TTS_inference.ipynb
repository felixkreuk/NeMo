{
 "cells": [
  {
   "cell_type": "markdown",
   "metadata": {},
   "source": [
    "# TTS Inference\n",
    "\n",
    "This notebook can be used to generate audio samples using either NeMo's pretrained models or after training NeMo TTS models. This script currently uses a two step inference procedure. First, a model is used to generate a mel spectrogram from text. Second, a model is used to generate audio from a mel spectrogram.\n",
    "\n",
    "Currently supported models are:\n",
    "Mel Spectrogram Generators:\n",
    "- Tacotron 2\n",
    "- Glow-TTS\n",
    "\n",
    "Audio Generators\n",
    "- WaveGlow\n",
    "- SqueezeWave\n",
    "- Two Stage Models\n",
    "    - Griffin-Lim\n",
    "- HifiGan"
   ]
  },
  {
   "cell_type": "markdown",
   "metadata": {},
   "source": [
    "# License\n",
    "\n",
    "> Copyright 2020 NVIDIA. All Rights Reserved.\n",
    "> \n",
    "> Licensed under the Apache License, Version 2.0 (the \"License\");\n",
    "> you may not use this file except in compliance with the License.\n",
    "> You may obtain a copy of the License at\n",
    "> \n",
    ">     http://www.apache.org/licenses/LICENSE-2.0\n",
    "> \n",
    "> Unless required by applicable law or agreed to in writing, software\n",
    "> distributed under the License is distributed on an \"AS IS\" BASIS,\n",
    "> WITHOUT WARRANTIES OR CONDITIONS OF ANY KIND, either express or implied.\n",
    "> See the License for the specific language governing permissions and\n",
    "> limitations under the License."
   ]
  },
  {
   "cell_type": "code",
   "execution_count": null,
   "metadata": {
    "tags": []
   },
   "outputs": [],
   "source": [
    "\"\"\"\n",
    "You can run either this notebook locally (if you have all the dependencies and a GPU) or on Google Colab.\n",
    "Instructions for setting up Colab are as follows:\n",
    "1. Open a new Python 3 notebook.\n",
    "2. Import this notebook from GitHub (File -> Upload Notebook -> \"GITHUB\" tab -> copy/paste GitHub URL)\n",
    "3. Connect to an instance with a GPU (Runtime -> Change runtime type -> select \"GPU\" for hardware accelerator)\n",
    "4. Run this cell to set up dependencies.\n",
    "\"\"\"\n",
    "# # If you're using Google Colab and not running locally, uncomment and run this cell.\n",
    "# !apt-get install sox libsndfile1 ffmpeg\n",
    "# !pip install wget unidecode\n",
    "# BRANCH = 'r1.0.0rc1'\n",
    "# !python -m pip install git+https://github.com/NVIDIA/NeMo.git@$BRANCH#egg=nemo_toolkit[tts]"
   ]
  },
  {
   "cell_type": "code",
   "execution_count": null,
   "metadata": {
    "tags": []
   },
   "outputs": [],
   "source": [
    "supported_spec_gen = [\"tacotron2\", \"glow_tts\"]\n",
    "supported_audio_gen = [\"waveglow\", \"squeezewave\", \"two_stages\", \"hifigan\"]\n",
    "\n",
    "print(\"Choose one of the following spectrogram generators:\")\n",
    "print([model for model in supported_spec_gen])\n",
    "spectrogram_generator = input()\n",
    "print(\"Choose one of the following audio generators:\")\n",
    "print([model for model in supported_audio_gen])\n",
    "audio_generator = input()\n",
    "\n",
    "assert spectrogram_generator in supported_spec_gen\n",
    "assert audio_generator in supported_audio_gen\n",
    "\n",
    "if audio_generator==\"two_stages\":\n",
    "    print(\"Choose one of the following mel-to-spec convertor:\")\n",
    "    # supported_mel2spec = [\"psuedo_inverse\", \"encoder_decoder\"] - No encoder_decoder checkpoint atm\n",
    "    supported_mel2spec = [\"psuedo_inverse\"]\n",
    "    print([model for model in supported_mel2spec])\n",
    "    mel2spec = input()\n",
    "    print(\"Choose one of the following linear spectrogram vocoders:\")\n",
    "    # supported_linear_vocoders = [\"griffin_lim\", \"degli\"]  - No deep_gli checkpoint atm\n",
    "    supported_linear_vocoders = [\"griffin_lim\"]\n",
    "    print([model for model in supported_linear_vocoders])\n",
    "    linvocoder = input()\n",
    "    assert mel2spec in supported_mel2spec\n",
    "    assert linvocoder in supported_linear_vocoders"
   ]
  },
  {
   "cell_type": "markdown",
   "metadata": {},
   "source": [
    "# Load model checkpoints\n",
    "\n",
    "Note: For best quality with Glow TTS, please update the glow tts yaml file with the path to cmudict"
   ]
  },
  {
   "cell_type": "code",
   "execution_count": null,
   "metadata": {
    "tags": []
   },
   "outputs": [],
   "source": [
    "from omegaconf import OmegaConf, open_dict\n",
    "import torch\n",
    "from nemo.collections.asr.parts import parsers\n",
    "from nemo.collections.tts.models.base import SpectrogramGenerator, Vocoder\n",
    "\n",
    "SAMPLE_RATE = 22050\n",
    "NFFT = 1024\n",
    "NMEL = 80\n",
    "FMAX = None\n",
    "\n",
    "\n",
    "def load_spectrogram_model():\n",
    "    override_conf = None\n",
    "    if spectrogram_generator == \"tacotron2\":\n",
    "        from nemo.collections.tts.models import Tacotron2Model\n",
    "        pretrained_model = \"Tacotron2-22050Hz\"       \n",
    "    elif spectrogram_generator == \"glow_tts\":\n",
    "        from nemo.collections.tts.models import GlowTTSModel\n",
    "        pretrained_model = \"GlowTTS-22050Hz\"\n",
    "        import wget\n",
    "        from pathlib import Path\n",
    "        filename = wget.download(\"http://svn.code.sf.net/p/cmusphinx/code/trunk/cmudict/cmudict-0.7b\")\n",
    "        filename = str(Path(filename).resolve())\n",
    "        conf = SpectrogramGenerator.from_pretrained(pretrained_model, return_config=True)\n",
    "        if \"params\" in conf.parser:\n",
    "            conf.parser.params.cmu_dict_path = filename\n",
    "        else:\n",
    "            conf.parser.cmu_dict_path = filename\n",
    "        override_conf = conf\n",
    "    else:\n",
    "        raise NotImplementedError\n",
    "\n",
    "    model = SpectrogramGenerator.from_pretrained(pretrained_model, override_config_path=override_conf)\n",
    "    with open_dict(model._cfg):\n",
    "        global SAMPLE_RATE\n",
    "        global NFFT\n",
    "        global NMEL\n",
    "        global FMAX\n",
    "        SAMPLE_RATE = model._cfg.sample_rate or SAMPLE_RATE\n",
    "        NFFT = model._cfg.n_fft or NFFT\n",
    "        NMEL = model._cfg.n_mels or NMEL\n",
    "        FMAX = model._cfg.fmax or FMAX\n",
    "    return model\n",
    "\n",
    "\n",
    "def validate_parameters(sample_rate, n_fft, n_mels, fmax):\n",
    "    global SAMPLE_RATE\n",
    "    global NFFT\n",
    "    global NMEL\n",
    "    global FMAX\n",
    "    if sample_rate is not None and SAMPLE_RATE is not None:\n",
    "        assert sample_rate == SAMPLE_RATE\n",
    "    if n_fft is not None and NFFT is not None:\n",
    "        assert n_fft == NFFT\n",
    "    if n_mels is not None and NMEL is not None:\n",
    "        assert n_mels == NMEL\n",
    "    if fmax is not None and FMAX is not None:\n",
    "        assert fmax == FMAX\n",
    "        \n",
    "def load_vocoder_model():\n",
    "    RequestPseudoInverse = False\n",
    "    TwoStagesModel = False\n",
    "    \n",
    "    if audio_generator == \"waveglow\":\n",
    "        from nemo.collections.tts.models import WaveGlowModel\n",
    "        pretrained_model = \"WaveGlow-22050Hz\"\n",
    "    elif audio_generator == \"squeezewave\":\n",
    "        from nemo.collections.tts.models import SqueezeWaveModel\n",
    "        pretrained_model = \"SqueezeWave-22050Hz\"\n",
    "    elif audio_generator == \"two_stages\":\n",
    "        from nemo.collections.tts.models import TwoStagesModel\n",
    "        cfg = {'linvocoder':  {'_target_': 'nemo.collections.tts.models.two_stages.GriffinLimModel',\n",
    "                             'cfg': {'n_iters': 64, 'n_fft': NFFT, 'l_hop': 256}},\n",
    "               'mel2spec': {'_target_': 'nemo.collections.tts.models.two_stages.MelPsuedoInverseModel',\n",
    "                           'cfg': {'sampling_rate': SAMPLE_RATE, 'n_fft': NFFT, \n",
    "                                   'mel_fmin': 0, 'mel_fmax': FMAX, 'mel_freq': NMEL}}}\n",
    "        model = TwoStagesModel(cfg)\n",
    "        if mel2spec == \"encoder_decoder\":\n",
    "            from nemo.collections.tts.models.ed_mel2spec import EDMel2SpecModel\n",
    "            pretrained_mel2spec_model = \"EncoderDecoderMelToSpec-22050Hz\"\n",
    "            mel2spec_model = EDMel2SpecModel.from_pretrained(pretrained_mel2spec_model)\n",
    "            model.set_mel_to_spec_model(mel2spec_model)\n",
    "\n",
    "        if linvocoder == \"degli\":\n",
    "            from nemo.collections.tts.models.degli import DegliModel\n",
    "            pretrained_linvocoder_model = \"DeepGriffinLim-22050Hz\"\n",
    "            linvocoder_model = DegliModel.from_pretrained(pretrained_linvocoder_model)\n",
    "            model.set_linear_vocoder(linvocoder_model)\n",
    "            \n",
    "        TwoStagesModel = True\n",
    "    elif audio_generator == \"hifigan\":\n",
    "        from nemo.collections.tts.models import HifiGanModel\n",
    "        pretrained_model = \"HifiGAN-22050Hz\"\n",
    "    else:\n",
    "        raise NotImplementedError\n",
    "    \n",
    "    # hifigan is in this if until ckpt will be made public\n",
    "    if audio_generator not in [\"two_stages\"]:\n",
    "        print(Vocoder.list_available_models())\n",
    "        model = Vocoder.from_pretrained(pretrained_model)\n",
    "        with open_dict(model._cfg):\n",
    "            validate_parameters(model._cfg.sample_rate, model._cfg.n_fft, model._cfg.n_mels, model._cfg.fmax)\n",
    "    return model\n",
    "\n",
    "spec_gen = load_spectrogram_model().cuda()\n",
    "vocoder = load_vocoder_model().cuda()"
   ]
  },
  {
   "cell_type": "code",
   "execution_count": null,
   "metadata": {},
   "outputs": [],
   "source": [
    "def infer(spec_gen_model, vocder_model, str_input):\n",
    "    with torch.no_grad():\n",
    "        parsed = spec_gen.parse(str_input)\n",
    "        spectrogram = spec_gen.generate_spectrogram(tokens=parsed)\n",
    "        audio = vocoder.convert_spectrogram_to_audio(spec=spectrogram)\n",
    "    if isinstance(spectrogram, torch.Tensor):\n",
    "        spectrogram = spectrogram.to('cpu').numpy()\n",
    "    if len(spectrogram.shape) == 3:\n",
    "        spectrogram = spectrogram[0]\n",
    "    if isinstance(audio, torch.Tensor):\n",
    "        audio = audio.to('cpu').numpy()\n",
    "    return spectrogram, audio"
   ]
  },
  {
   "cell_type": "code",
   "execution_count": null,
   "metadata": {},
   "outputs": [],
   "source": [
    "text_to_generate = input(\"Input what you want the model to say: \")\n",
    "spec, audio = infer(spec_gen, vocoder, text_to_generate)"
   ]
  },
  {
   "cell_type": "markdown",
   "metadata": {},
   "source": [
    "# Show Audio and Spectrogram"
   ]
  },
  {
   "cell_type": "code",
   "execution_count": null,
   "metadata": {},
   "outputs": [],
   "source": [
    "import IPython.display as ipd\n",
    "import numpy as np\n",
    "from PIL import Image\n",
    "from matplotlib.pyplot import imshow\n",
    "from matplotlib import pyplot as plt\n",
    "\n",
    "ipd.Audio(audio, rate=SAMPLE_RATE)"
   ]
  },
  {
   "cell_type": "code",
   "execution_count": null,
   "metadata": {},
   "outputs": [],
   "source": [
    "%matplotlib inline\n",
    "imshow(spec, origin=\"lower\")\n",
    "plt.show()"
   ]
  }
 ],
 "metadata": {
  "kernelspec": {
   "display_name": "Python 3",
   "language": "python",
   "name": "python3"
  },
  "language_info": {
   "codemirror_mode": {
    "name": "ipython",
    "version": 3
   },
   "file_extension": ".py",
   "mimetype": "text/x-python",
   "name": "python",
   "nbconvert_exporter": "python",
   "pygments_lexer": "ipython3",
<<<<<<< HEAD
   "version": "3.7.9"
=======
   "version": "3.8.5"
>>>>>>> 05eb2587
  }
 },
 "nbformat": 4,
 "nbformat_minor": 4
}<|MERGE_RESOLUTION|>--- conflicted
+++ resolved
@@ -306,11 +306,7 @@
    "name": "python",
    "nbconvert_exporter": "python",
    "pygments_lexer": "ipython3",
-<<<<<<< HEAD
-   "version": "3.7.9"
-=======
    "version": "3.8.5"
->>>>>>> 05eb2587
   }
  },
  "nbformat": 4,
